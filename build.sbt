--- conflicted
+++ resolved
@@ -26,17 +26,10 @@
     crossScalaVersions := Seq("2.13.10", "2.12.17", "3.2.1"),
     autoAPIMappings := true,
     libraryDependencies ++= Seq(
-<<<<<<< HEAD
-      "co.fs2" %% "fs2-core" % "3.4.0",
-        "co.fs2" %% "fs2-io" % "3.4.0",
         "org.typelevel" %% "cats-effect" % "3.4.8",
         "org.typelevel" %% "cats-effect-kernel" % "3.4.8",
-=======
       "co.fs2" %% "fs2-core" % "3.6.1",
         "co.fs2" %% "fs2-io" % "3.6.1",
-        "org.typelevel" %% "cats-effect" % "3.3.14",
-        "org.typelevel" %% "cats-effect-kernel" % "3.3.14",
->>>>>>> 968321ef
         "org.typelevel" %% "cats-effect-testing-specs2" % "1.5.0" % Test,
         "org.typelevel" %% "munit-cats-effect-3" % "1.0.7" % Test,
         "org.typelevel" %% "scalacheck-effect-munit" % scalacheckEffectVersion % Test
